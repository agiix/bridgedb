# -*- coding: utf-8 ; test-case-name: bridgedb.test.test_EmailServer -*-
# BridgeDB by Nick Mathewson.
# Copyright (c) 2007-2013, The Tor Project, Inc.
# See LICENSE for licensing information

"""This module implements the email interface to the bridge database."""

from __future__ import unicode_literals

from email import message
import gettext
import gpgme
import io
import logging
import re
import time

from ipaddr import IPv4Address
from ipaddr import IPv6Address

from twisted.internet import defer
from twisted.internet import reactor
from twisted.internet.task import LoopingCall
from twisted.mail import smtp

from zope.interface import implements

from bridgedb import Dist
from bridgedb import I18n
from bridgedb import safelog
<<<<<<< HEAD
from bridgedb import translations
=======
from bridgedb.crypto import getGPGContext
from bridgedb.crypto import gpgSignMessage
>>>>>>> f6f1bd85
from bridgedb.Filters import filterBridgesByIP6
from bridgedb.Filters import filterBridgesByIP4
from bridgedb.Filters import filterBridgesByTransport
from bridgedb.Filters import filterBridgesByNotBlockedIn
from bridgedb.parse import addr
from bridgedb.parse.addr import BadEmail
from bridgedb.parse.addr import UnsupportedDomain
from bridgedb.parse.addr import canonicalizeEmailDomain



def getBridgeDBEmailAddrFromList(ctx, address_list):
    """Loop through a list of (full name, email address) pairs and look up our
       mail address. If our address isn't found (which can't happen), return
       the default ctx from address so we can keep on working.
    """
    email = ctx.fromAddr
    for _, address in address_list:
        # Strip the @torproject.org part from the address
        idx = address.find('@')
        if idx != -1:
            username = address[:idx]
            # See if the user looks familiar. We do a 'find' instead
            # of compare because we might have a '+' address here
            if username.find(ctx.username) != -1:
                email = address
    return email

def getMailResponse(lines, ctx):
    """Given a list of lines from an incoming email message, and a
       MailContext object, parse the email and decide what to do in response.
       If we want to answer, return a 2-tuple containing the address that
       will receive the response, and a readable filelike object containing
       the response.  Return None,None if we shouldn't answer.
    """
    raw = io.StringIO()
    raw.writelines([unicode('{0}\n'.format(line)) for line in lines])
    raw.seek(0)

    msg = smtp.rfc822.Message(raw)
    # Extract data from the headers.
    msgID = msg.getheader("Message-ID", None)
    subject = msg.getheader("Subject", None) or "[no subject]"

<<<<<<< HEAD
    # Look up the locale part in the 'To:' address, if there is one and get
    # the appropriate Translation object
    lang = translations.getLocaleFromPlusAddr(clientToaddr)
    t = translations.installTranslations(lang)
=======
    fromHeader = msg.getaddr("From")
    senderHeader = msg.getaddr("Sender")
>>>>>>> f6f1bd85

    clientAddrHeader = None
    try:
        clientAddrHeader = fromHeader[1]
    except (IndexError, TypeError, AttributeError):
        pass

    if not clientAddrHeader:
        logging.warn("No From header on incoming mail.")
        try:
            clientAddrHeader = senderHeader[1]
        except (IndexError, TypeError, AttributeError):
            pass

    if not clientAddrHeader:
        logging.warn("No Sender header on incoming mail.")
        return None, None

    try:
        clientAddr = addr.normalizeEmail(clientAddrHeader,
                                         ctx.cfg.EMAIL_DOMAIN_MAP,
                                         ctx.cfg.EMAIL_DOMAIN_RULES)
    except (UnsupportedDomain, BadEmail) as error:
        logging.warn(error)
        return None, None

    # RFC822 requires at least one 'To' address
    clientToList = msg.getaddrlist("To")
    clientToAddr = getBridgeDBEmailAddrFromList(ctx, clientToList)

    # Look up the locale part in the 'To:' address, if there is one and get
    # the appropriate Translation object
    lang = getLocaleFromPlusAddr(clientToAddr)
    t = I18n.getLang(lang)

    canon = ctx.cfg.EMAIL_DOMAIN_MAP
    for domain, rule in ctx.cfg.EMAIL_DOMAIN_RULES.items():
        if domain not in canon.keys():
            canon[domain] = domain
    for domain in ctx.cfg.EMAIL_DOMAINS:
        canon[domain] = domain

    try:
        _, clientDomain = addr.extractEmailAddress(clientAddr.lower())
        canonical = canonicalizeEmailDomain(clientDomain, canon)
    except (UnsupportedDomain, BadEmail) as error:
        logging.warn(error)
        return None, None

    rules = ctx.cfg.EMAIL_DOMAIN_RULES.get(canonical, [])

    if 'dkim' in rules:
        # getheader() returns the last of a given kind of header; we want
        # to get the first, so we use getheaders() instead.
        dkimHeaders = msg.getheaders("X-DKIM-Authentication-Results")
        dkimHeader = "<no header>"
        if dkimHeaders:
            dkimHeader = dkimHeaders[0]
        if not dkimHeader.startswith("pass"):
            logging.info("Rejecting bad DKIM header on incoming email: %r "
                         % dkimHeader)
            return None, None

    # Was the magic string included
    #for ln in lines:
    #    if ln.strip().lower() in ("get bridges", "subject: get bridges"):
    #        break
    #else:
    #    logging.info("Got a mail from %r with no bridge request; dropping",
    #                 clientAddr)
    #    return None,None

    # Figure out which bridges to send
    unblocked = transport = ipv6 = skippedheaders = False
    bridgeFilterRules = []
    addressClass = None
    for ln in lines:
        # ignore all lines before the subject header
        if "subject" in ln.strip().lower():
            skippedheaders = True
        if not skippedheaders:
            continue

        if "ipv6" in ln.strip().lower():
            ipv6 = True
        if "transport" in ln.strip().lower():
            try:
                transport = re.search("transport ([_a-zA-Z][_a-zA-Z0-9]*)",
                        ln).group(1).strip()
            except (TypeError, AttributeError):
                transport = None
            logging.debug("Got request for transport: %s" % transport)
        if "unblocked" in ln.strip().lower():
            try:
                unblocked = re.search("unblocked ([a-zA-Z]{2,4})",
                        ln).group(1).strip()
            except (TypeError, AttributeError):
                transport = None

    if ipv6:
        bridgeFilterRules.append(filterBridgesByIP6)
        addressClass = IPv6Address
    else:
        bridgeFilterRules.append(filterBridgesByIP4)
        addressClass = IPv4Address

    if transport:
        bridgeFilterRules = [filterBridgesByTransport(transport, addressClass)]

    if unblocked:
        rules.append(filterBridgesByNotBlockedIn(unblocked,
                                                 addressClass,
                                                 transport))

    try:
        interval = ctx.schedule.getInterval(time.time())
        bridges = ctx.distributor.getBridgesForEmail(clientAddr,
            interval, ctx.N,
            countryCode=None,
            bridgeFilterRules=bridgeFilterRules)

    # Handle rate limited email
    except Dist.TooSoonEmail as err:
        logging.info("Got a mail too frequently; warning '%s': %s."
                     % (clientAddr, err))
        # MAX_EMAIL_RATE is in seconds, convert to hours
        body = buildSpamWarningTemplate(t) % (Dist.MAX_EMAIL_RATE / 3600)
        return composeEmail(ctx.fromAddr, clientAddr, subject, body, msgID,
                            gpgContext=ctx.gpgContext)
    except Dist.IgnoreEmail as err:
        logging.info("Got a mail too frequently; ignoring '%s': %s."
                     % (clientAddr, err))
        return None, None
    except BadEmail as err:
        logging.info("Got a mail from a bad email address '%s': %s."
                     % (clientAddr, err))
        return None, None

    answer = "(no bridges currently available)\n"
    if bridges:
        with_fp = ctx.cfg.EMAIL_INCLUDE_FINGERPRINTS
        answer = "".join("  %s\n" % b.getConfigLine(
            includeFingerprint=with_fp,
            addressClass=addressClass,
            transport=transport,
            request=clientAddr) for b in bridges)

    body = buildMessageTemplate(t) % answer
    # Generate the message.
    return composeEmail(ctx.fromAddr, clientAddr, subject, body, msgID,
                        gpgContext=ctx.gpgContext)

def buildMessageTemplate(t):
    msg_template = t.gettext(I18n.BRIDGEDB_TEXT[5]) + "\n\n" \
                   + t.gettext(I18n.BRIDGEDB_TEXT[0]) + "\n\n" \
                   + "%s\n" \
                   + t.gettext(I18n.BRIDGEDB_TEXT[1]) + "\n\n" \
                   + t.gettext(I18n.BRIDGEDB_TEXT[2]) + "\n\n" \
                   + t.gettext(I18n.BRIDGEDB_TEXT[3]) + "\n\n" \
                   + t.gettext(I18n.BRIDGEDB_TEXT[17])+ "\n\n"
    # list supported commands, e.g. ipv6, transport
    msg_template = msg_template \
                   + "  " + t.gettext(I18n.BRIDGEDB_TEXT[18])+ "\n" \
                   + "  " + t.gettext(I18n.BRIDGEDB_TEXT[19])+ "\n\n" \
                   + t.gettext(I18n.BRIDGEDB_TEXT[6]) + "\n\n"
    return msg_template

def buildSpamWarningTemplate(t):
    msg_template = t.gettext(I18n.BRIDGEDB_TEXT[5]) + "\n\n" \
                   + t.gettext(I18n.BRIDGEDB_TEXT[10]) + "\n\n" \
                   + "%s " \
                   + t.gettext(I18n.BRIDGEDB_TEXT[11]) + "\n\n" \
                   + t.gettext(I18n.BRIDGEDB_TEXT[12]) + "\n\n"
    return msg_template

def _ebReplyToMailFailure(fail):
    """Errback for a :api:`twisted.mail.smtp.SMTPSenderFactory`.

    :param fail: A :api:`twisted.python.failure.Failure` which occurred during
        the transaction.
    """
    logging.debug("EmailServer._ebReplyToMailFailure() called with %r" % fail)
    error = fail.getErrorMessage() or "unknown failure."
    logging.exception("replyToMail Failure: %s" % error)
    return None

def replyToMail(lines, ctx):
    """Reply to an incoming email. Maybe.

    If no `response` is returned from :func:`getMailResponse`, then the
    incoming email will not be responded to at all. This can happen for
    several reasons, for example: if the DKIM signature was invalid or
    missing, or if the incoming email came from an unacceptable domain, or if
    there have been too many emails from this client in the allotted time
    period.

    :param list lines: A list of lines from an incoming email message.
    :type ctx: :class:`MailContext`
    :param ctx: The configured context for the email server.
    :rtype: :api:`twisted.internet.defer.Deferred`
    :returns: A ``Deferred`` which will callback when the response has been
        successfully sent, or errback if an error occurred while sending the
        email.
    """
    logging.info("Got an email; deciding whether to reply.")
    sendToUser, response = getMailResponse(lines, ctx)

    d = defer.Deferred()

    if response is None:
        logging.debug("We don't feel like talking to %s." % sendToUser)
        return d

    response.seek(0)
    logging.info("Sending reply to %s" % sendToUser)
    factory = smtp.SMTPSenderFactory(ctx.smtpFromAddr, sendToUser,
                                     response, d, retries=0, timeout=30)
    d.addErrback(_ebReplyToMailFailure)
    reactor.connectTCP(ctx.smtpServer, ctx.smtpPort, factory)
    return d


def composeEmail(fromAddr, clientAddr, subject, body,
                 msgID=None, gpgContext=None):

    if not subject.startswith("Re:"):
        subject = "Re: %s" % subject

    msg = smtp.rfc822.Message(io.StringIO())
    msg.setdefault("From", fromAddr)
    msg.setdefault("To", clientAddr)
    msg.setdefault("Message-ID", smtp.messageid())
    msg.setdefault("Subject", subject)
    if msgID:
        msg.setdefault("In-Reply-To", msgID)
    msg.setdefault("Date", smtp.rfc822date())
    msg.setdefault('Content-Type', 'text/plain; charset="utf-8"')
    headers = [': '.join(m) for m in msg.items()]

    mail = io.BytesIO()
    mail.writelines(buffer("\r\n".join(headers)))
    mail.writelines(buffer("\r\n"))
    mail.writelines(buffer("\r\n"))

    if not gpgContext:
        mail.write(buffer(body))
    else:
        signature, siglist = gpgSignMessage(gpgContext, body)
        if signature:
            mail.writelines(buffer(signature))
    mail.seek(0)

    # Only log the email text (including all headers) if SAFE_LOGGING is
    # disabled:
    if not safelog.safe_logging:
        logging.debug("Email contents:\n\n%s" % mail.read())
        mail.seek(0)
    else:
        logging.debug("Email text for %r created." % clientAddr)

    return clientAddr, mail


class MailContext(object):
    """Helper object that holds information used by email subsystem."""

    def __init__(self, cfg, dist, sched):
        # Reject any RCPT TO lines that aren't to this user.
        self.username = (cfg.EMAIL_USERNAME or "bridges")
        # Reject any mail longer than this.
        self.maximumSize = 32*1024
        # Use this server for outgoing mail.
        self.smtpServer = (cfg.EMAIL_SMTP_HOST or "127.0.0.1")
        self.smtpPort = (cfg.EMAIL_SMTP_PORT or 25)
        # Use this address in the MAIL FROM line for outgoing mail.
        self.smtpFromAddr = (cfg.EMAIL_SMTP_FROM_ADDR or
                             "bridges@torproject.org")
        # Use this address in the "From:" header for outgoing mail.
        self.fromAddr = (cfg.EMAIL_FROM_ADDR or
                         "bridges@torproject.org")
        # An EmailBasedDistributor object
        self.distributor = dist
        # An IntervalSchedule object
        self.schedule = sched
        # The number of bridges to send for each email.
        self.N = cfg.EMAIL_N_BRIDGES_PER_ANSWER

        # Initialize a gpg context or set to None for backward compatibliity.
        self.gpgContext = getGPGContext(cfg)

        self.cfg = cfg

class MailMessage(object):
    """Plugs into the Twisted Mail and receives an incoming message."""
    implements(smtp.IMessage)

    def __init__(self, ctx):
        """Create a new MailMessage from a MailContext."""
        self.ctx = ctx
        self.lines = []
        self.nBytes = 0
        self.ignoring = False

    def lineReceived(self, line):
        """Called when we get another line of an incoming message."""
        self.nBytes += len(line)
        if not safelog.safe_logging:
            logging.debug("> %s", line.rstrip("\r\n"))
        if self.nBytes > self.ctx.maximumSize:
            self.ignoring = True
        else:
            self.lines.append(line)

    def eomReceived(self):
        """Called when we receive the end of a message."""
        if not self.ignoring:
            replyToMail(self.lines, self.ctx)
        return defer.succeed(None)

    def connectionLost(self):
        """Called if we die partway through reading a message."""
        pass

class MailDelivery(object):
    """Plugs into Twisted Mail and handles SMTP commands."""
    implements(smtp.IMessageDelivery)

    def setBridgeDBContext(self, ctx):
        self.ctx = ctx

    def receivedHeader(self, helo, origin, recipients):
        """Create the ``Received:`` header for an incoming email.

        :type helo: tuple
        :param helo: The lines received during SMTP client HELO.
        :type origin: :api:`twisted.mail.smtp.Address`
        :param origin: The email address of the sender.
        :type recipients: list
        :param recipients: A list of :api:`twisted.mail.smtp.User` instances.
        """
        cameFrom = "%s (%s [%s])" % (helo[0] or origin, helo[0], helo[1])
        cameFor = ', '.join(["<{0}>".format(recp.dest) for recp in recipients])
        hdr = str("Received: from %s for %s; %s" % (cameFrom, cameFor,
                                                    smtp.rfc822date()))
        return hdr

    def validateFrom(self, helo, origin):
        return origin

    def validateTo(self, user):
        """If the local user that was addressed isn't our configured local user
        or doesn't contain a '+' with a prefix matching the local configured
        user: Yell.
        """
        u = user.dest.local
        # Hasplus? If yes, strip '+foo'
        idx = u.find('+')
        if idx != -1:
            u = u[:idx]
        if u != self.ctx.username:
            raise smtp.SMTPBadRcpt(user)
        return lambda: MailMessage(self.ctx)

class MailFactory(smtp.SMTPFactory):
    """Plugs into Twisted Mail; creates a new MailDelivery whenever we get
       a connection on the SMTP port."""

    def __init__(self, *a, **kw):
        smtp.SMTPFactory.__init__(self, *a, **kw)
        self.delivery = MailDelivery()

    def setBridgeDBContext(self, ctx):
        self.ctx = ctx
        self.delivery.setBridgeDBContext(ctx)

    def buildProtocol(self, addr):
        p = smtp.SMTPFactory.buildProtocol(self, addr)
        p.delivery = self.delivery
        return p

def addSMTPServer(cfg, dist, sched):
    """Set up a smtp server.
         cfg -- a configuration object from Main.  We use these options:
                EMAIL_BIND_IP
                EMAIL_PORT
                EMAIL_N_BRIDGES_PER_ANSWER
                EMAIL_DOMAIN_RULES
         dist -- an EmailBasedDistributor object.
         sched -- an IntervalSchedule object.
    """
    ctx = MailContext(cfg, dist, sched)
    factory = MailFactory()
    factory.setBridgeDBContext(ctx)
    ip = cfg.EMAIL_BIND_IP or ""
    reactor.listenTCP(cfg.EMAIL_PORT, factory, interface=ip)
    # Set up a LoopingCall to run every 30 minutes and forget old email times.
    lc = LoopingCall(dist.cleanDatabase)
    lc.start(1800, now=False)
    return factory<|MERGE_RESOLUTION|>--- conflicted
+++ resolved
@@ -28,12 +28,9 @@
 from bridgedb import Dist
 from bridgedb import I18n
 from bridgedb import safelog
-<<<<<<< HEAD
 from bridgedb import translations
-=======
 from bridgedb.crypto import getGPGContext
 from bridgedb.crypto import gpgSignMessage
->>>>>>> f6f1bd85
 from bridgedb.Filters import filterBridgesByIP6
 from bridgedb.Filters import filterBridgesByIP4
 from bridgedb.Filters import filterBridgesByTransport
@@ -42,7 +39,6 @@
 from bridgedb.parse.addr import BadEmail
 from bridgedb.parse.addr import UnsupportedDomain
 from bridgedb.parse.addr import canonicalizeEmailDomain
-
 
 
 def getBridgeDBEmailAddrFromList(ctx, address_list):
@@ -78,15 +74,8 @@
     msgID = msg.getheader("Message-ID", None)
     subject = msg.getheader("Subject", None) or "[no subject]"
 
-<<<<<<< HEAD
-    # Look up the locale part in the 'To:' address, if there is one and get
-    # the appropriate Translation object
-    lang = translations.getLocaleFromPlusAddr(clientToaddr)
-    t = translations.installTranslations(lang)
-=======
     fromHeader = msg.getaddr("From")
     senderHeader = msg.getaddr("Sender")
->>>>>>> f6f1bd85
 
     clientAddrHeader = None
     try:
@@ -119,8 +108,8 @@
 
     # Look up the locale part in the 'To:' address, if there is one and get
     # the appropriate Translation object
-    lang = getLocaleFromPlusAddr(clientToAddr)
-    t = I18n.getLang(lang)
+    lang = translations.getLocaleFromPlusAddr(clientToAddr)
+    t = translations.installTranslations(lang)
 
     canon = ctx.cfg.EMAIL_DOMAIN_MAP
     for domain, rule in ctx.cfg.EMAIL_DOMAIN_RULES.items():
@@ -307,7 +296,6 @@
     d.addErrback(_ebReplyToMailFailure)
     reactor.connectTCP(ctx.smtpServer, ctx.smtpPort, factory)
     return d
-
 
 def composeEmail(fromAddr, clientAddr, subject, body,
                  msgID=None, gpgContext=None):
